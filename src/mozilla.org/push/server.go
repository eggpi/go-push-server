package main

import (
	"encoding/json"
	"fmt"
	"go.net/websocket"
	"io/ioutil"
	"log"
	"net"
	"net/http"
	"os"
	"runtime"
	"strings"
	"text/template"
	"time"
	"uuid"
)

type ServerConfig struct {
	Hostname     string `json:"hostname"`
	Port         string `json:"port"`
	NotifyPrefix string `json:"notifyPrefix"`
	UseTLS       bool   `json:"useTLS"`
	CertFilename string `json:"certFilename"`
	KeyFilename  string `json:"keyFilename"`
}

var gServerConfig ServerConfig

type Client struct {
	Websocket   *websocket.Conn `json:"-"`
	UAID        string          `json:"uaid"`
	Ip          string          `json:"ip"`
	Port        float64         `json:"port"`
	LastContact time.Time       `json:"-"`
}

type Channel struct {
	UAID      string `json:"uaid"`
	ChannelID string `json:"channelID"`
	Version   uint64 `json:"version"`
}

type ChannelIDSet map[string]*Channel

type ServerState struct {
	// Mapping from a UAID to the Client object
	// json field is "-" to prevent serialization
	// since the connectedness of a client means nothing
	// across sessions
	ConnectedClients map[string]*Client `json:"-"`

	// Mapping from a UAID to all channelIDs owned by that UAID
	// where channelIDs are represented as a map-backed set
	UAIDToChannelIDs map[string]ChannelIDSet `json:"uaidToChannels"`

	// Mapping from a ChannelID to the cooresponding Channel
	ChannelIDToChannel ChannelIDSet `json:"channelIDToChannel"`
}

var gServerState ServerState

func readConfig() {

	var data []byte
	var err error

	data, err = ioutil.ReadFile("config.json")
	if err != nil {
		log.Println("Not configured.  Could not find config.json")
		os.Exit(-1)
	}

	err = json.Unmarshal(data, &gServerConfig)
	if err != nil {
		log.Println("Could not unmarshal config.json", err)
		os.Exit(-1)
		return
	}
}

func openState() {
	var data []byte
	var err error

	data, err = ioutil.ReadFile("serverstate.json")
	if err == nil {
		err = json.Unmarshal(data, &gServerState)
		if err == nil {
			gServerState.ConnectedClients = make(map[string]*Client)
			return
		}
	}

	log.Println(" -> creating new server state")
	gServerState.UAIDToChannelIDs = make(map[string]ChannelIDSet)
	gServerState.ChannelIDToChannel = make(ChannelIDSet)
	gServerState.ConnectedClients = make(map[string]*Client)
}

func saveState() {
	log.Println(" -> saving state..")

	var data []byte
	var err error

	data, err = json.Marshal(gServerState)
	if err != nil {
		return
	}
	ioutil.WriteFile("serverstate.json", data, 0644)
}

func makeNotifyURL(suffix string) string {
	var scheme string
	if gServerConfig.UseTLS {
		scheme = "https://"
	} else {
		scheme = "http://"
	}

	return scheme + gServerConfig.Hostname + ":" + gServerConfig.Port + gServerConfig.NotifyPrefix + suffix
}

func handleRegister(client *Client, f map[string]interface{}) {
	type RegisterResponse struct {
		Name         string `json:"messageType"`
		Status       int    `json:"status"`
		PushEndpoint string `json:"pushEndpoint"`
		ChannelID    string `json:"channelID"`
	}

	if f["channelID"] == nil {
		log.Println("channelID is missing!")
		return
	}

	var channelID = f["channelID"].(string)

	register := RegisterResponse{"register", 0, "", channelID}

	prevEntry, exists := gServerState.ChannelIDToChannel[channelID]
	if exists && prevEntry.UAID != client.UAID {
		register.Status = 409
	} else {

		channel := &Channel{client.UAID, channelID, 0}

		if gServerState.UAIDToChannelIDs[client.UAID] == nil {
			gServerState.UAIDToChannelIDs[client.UAID] = make(ChannelIDSet)
		}
		gServerState.UAIDToChannelIDs[client.UAID][channelID] = channel
		gServerState.ChannelIDToChannel[channelID] = channel

		register.Status = 200
		register.PushEndpoint = makeNotifyURL(channelID)
	}

	if register.Status == 0 {
		panic("Register(): status field was left unset when replying to client")
	}

	j, err := json.Marshal(register)
	if err != nil {
		log.Println("Could not convert register response to json %s", err)
		return
	}

	if err = websocket.Message.Send(client.Websocket, string(j)); err != nil {
		// we could not send the message to a peer
		log.Println("Could not send message to ", client.Websocket, err.Error())
	}
}

func handleUnregister(client *Client, f map[string]interface{}) {

	if f["channelID"] == nil {
		log.Println("channelID is missing!")
		return
	}

	var channelID = f["channelID"].(string)
	_, ok := gServerState.ChannelIDToChannel[channelID]
	if ok {
		// only delete if UA owns this channel
		_, owns := gServerState.UAIDToChannelIDs[client.UAID][channelID]
		if owns {
			// remove ownership
			delete(gServerState.UAIDToChannelIDs[client.UAID], channelID)
			// delete the channel itself
			delete(gServerState.ChannelIDToChannel, channelID)
		}
	}

	type UnregisterResponse struct {
		Name      string `json:"messageType"`
		Status    int    `json:"status"`
		ChannelID string `json:"channelID"`
	}

	unregister := UnregisterResponse{"unregister", 200, channelID}

	j, err := json.Marshal(unregister)
	if err != nil {
		log.Println("Could not convert unregister response to json %s", err)
		return
	}

	if err = websocket.Message.Send(client.Websocket, string(j)); err != nil {
		// we could not send the message to a peer
		log.Println("Could not send message to ", client.Websocket, err.Error())
	}
}

func handleHello(client *Client, f map[string]interface{}) {

	status := 200

	if f["uaid"] == nil {
		uaid, err := uuid.GenUUID()
		if err != nil {
			status = 400
			log.Println("GenUUID error %s", err)
		}
		client.UAID = uaid
	} else {
		client.UAID = f["uaid"].(string)

		// BUG(nikhilm): Does not deal with sending
		// a new UAID if their is a channel that was sent
		// by the UA which the server does not know about.
		// Which means in the case of this memory only server
		// it should actually always send a new UAID when it was
		// restarted
		if f["channelIDs"] != nil {
			for _, foo := range f["channelIDs"].([]interface{}) {
				channelID := foo.(string)

				if gServerState.UAIDToChannelIDs[client.UAID] == nil {
					gServerState.UAIDToChannelIDs[client.UAID] = make(ChannelIDSet)
				}
<<<<<<< HEAD
				c := &Channel{client.UAID, channelID, ""}
=======
				c := &Channel{client.UAID, channelID, 0}
>>>>>>> ee83c86e
				gServerState.UAIDToChannelIDs[client.UAID][channelID] = c
				gServerState.ChannelIDToChannel[channelID] = c
			}
		}
	}

	gServerState.ConnectedClients[client.UAID] = client

	if f["interface"] != nil {
		m := f["interface"].(map[string]interface{})
		client.Ip = m["ip"].(string)
		client.Port = m["port"].(float64)
	}

	type HelloResponse struct {
		Name   string `json:"messageType"`
		Status int    `json:"status"`
		UAID   string `json:"uaid"`
	}

	hello := HelloResponse{"hello", status, client.UAID}

	j, err := json.Marshal(hello)
	if err != nil {
		log.Println("Could not convert hello response to json %s", err)
		return
	}

	if err = websocket.Message.Send(client.Websocket, string(j)); err != nil {
		log.Println("Could not send message to ", client.Websocket, err.Error())
	}
}

func handleAck(client *Client, f map[string]interface{}) {
}

func pushHandler(ws *websocket.Conn) {

	client := &Client{ws, "", "", 0, time.Now()}

	for {
		var f map[string]interface{}

		var err error
		if err = websocket.JSON.Receive(ws, &f); err != nil {
			log.Println("Websocket Disconnected.", err.Error())
			break
		}

		client.LastContact = time.Now()
		log.Println("pushHandler msg: ", f["messageType"])

		switch f["messageType"] {
		case "hello":
			handleHello(client, f)
			break

		case "register":
			handleRegister(client, f)
			break

		case "unregister":
			handleUnregister(client, f)
			break

		case "ack":
			handleAck(client, f)
			break

		default:
			log.Println(" -> Unknown", f)
			break
		}

		saveState()
	}

	log.Println("Closing Websocket!")
	ws.Close()

	gServerState.ConnectedClients[client.UAID].Websocket = nil
}

func notifyHandler(w http.ResponseWriter, r *http.Request) {
	log.Println("Got notification from app server ", r.URL)

	if r.Method != "PUT" {
		log.Println("NOT A PUT")
		w.WriteHeader(http.StatusBadRequest)
		w.Write([]byte("Method must be PUT."))
		return
	}

	channelID := strings.Replace(r.URL.Path, gServerConfig.NotifyPrefix, "", 1)

	if strings.Contains(channelID, "/") {
		log.Println("Could not find a valid channelID")
		w.WriteHeader(http.StatusBadRequest)
		w.Write([]byte("Could not find a valid channelID."))
		return
	}

	channel, found := gServerState.ChannelIDToChannel[channelID]
	if !found {
		log.Println("Could not find channel " + channelID)
		return
	}
	channel.Version++

	client := gServerState.ConnectedClients[channel.UAID]

	saveState()

	if client == nil {
		log.Println("no known client for the channel.")
	} else if client.Websocket == nil {
		wakeupClient(client)
	} else {
		sendNotificationToClient(client, channel)
	}

	w.WriteHeader(http.StatusOK)
	w.Write([]byte("OK"))
}

func wakeupClient(client *Client) {

	// TODO probably want to do this a few times before
	// giving up.

	log.Println("wakeupClient: ", client)
	service := fmt.Sprintf("%s:%g", client.Ip, client.Port)

	udpAddr, err := net.ResolveUDPAddr("udp4", service)
	if err != nil {
		log.Println("ResolveUDPAddr error ", err.Error())
		return
	}

	conn, err := net.DialUDP("udp", nil, udpAddr)
	if err != nil {
		log.Println("DialUDP error ", err.Error())
		return
	}

	_, err = conn.Write([]byte("push"))
	if err != nil {
		log.Println("UDP Write error ", err.Error())
		return
	}

}

func sendNotificationToClient(client *Client, channel *Channel) {

	type NotificationResponse struct {
		Name     string    `json:"messageType"`
		Channels []Channel `json:"updates"`
	}

	var channels []Channel
	channels = append(channels, *channel)

	notification := NotificationResponse{"notification", channels}

	j, err := json.Marshal(notification)
	if err != nil {
		log.Println("Could not convert hello response to json %s", err)
		return
	}

	if err = websocket.Message.Send(client.Websocket, string(j)); err != nil {
		log.Println("Could not send message to ", channel, err.Error())
	}
}

func disconnectUDPClient(uaid string) {
	if gServerState.ConnectedClients[uaid].Websocket == nil {
		return
	}
	gServerState.ConnectedClients[uaid].Websocket.CloseWithStatus(4774)
	gServerState.ConnectedClients[uaid].Websocket = nil
}

func admin(w http.ResponseWriter, r *http.Request) {

	memstats := new(runtime.MemStats)
	runtime.ReadMemStats(memstats)

	totalMemory := memstats.Alloc
	type User struct {
		UAID      string
		Connected bool
		Channels  []*Channel
	}

	type Arguments struct {
		PushEndpointPrefix string
		TotalMemory        uint64
		Users              []User
	}

	arguments := Arguments{makeNotifyURL(""), totalMemory, nil}

	for uaid, channelIDSet := range gServerState.UAIDToChannelIDs {
		connected := gServerState.ConnectedClients[uaid].Websocket != nil
		var channels []*Channel
		for _, channel := range channelIDSet {
			channels = append(channels, channel)
		}
		u := User{uaid, connected, channels}
		arguments.Users = append(arguments.Users, u)
	}

	t := template.New("users.template")
	s1, _ := t.ParseFiles("templates/users.template")
	s1.Execute(w, arguments)
}

func main() {

	readConfig()

	openState()

	http.HandleFunc("/admin", admin)

	http.Handle("/", websocket.Handler(pushHandler))

	http.HandleFunc(gServerConfig.NotifyPrefix, notifyHandler)

	go func() {
		c := time.Tick(10 * time.Second)
		for now := range c {
			for uaid, client := range gServerState.ConnectedClients {
<<<<<<< HEAD
				if now.Sub(client.LastContact) > 15 && client.Ip != "" {
=======
				if now.Sub(client.LastContact).Seconds() > 15 && client.Ip != "" {
>>>>>>> ee83c86e
					log.Println("Will wake up ", client.Ip, ". closing connection")
					disconnectUDPClient(uaid)
				}
			}
		}
	}()

	log.Println("Listening on", gServerConfig.Hostname+":"+gServerConfig.Port)

	var err error
	if gServerConfig.UseTLS {
		err = http.ListenAndServeTLS(gServerConfig.Hostname+":"+gServerConfig.Port,
			gServerConfig.CertFilename,
			gServerConfig.KeyFilename,
			nil)
	} else {
		for i := 0; i < 5; i++ {
			log.Println("This is a really unsafe way to run the push server.  Really.  Don't do this in production.")
		}
		err = http.ListenAndServe(gServerConfig.Hostname+":"+gServerConfig.Port, nil)
	}

	log.Println("Exiting... ", err)
}<|MERGE_RESOLUTION|>--- conflicted
+++ resolved
@@ -239,11 +239,7 @@
 				if gServerState.UAIDToChannelIDs[client.UAID] == nil {
 					gServerState.UAIDToChannelIDs[client.UAID] = make(ChannelIDSet)
 				}
-<<<<<<< HEAD
-				c := &Channel{client.UAID, channelID, ""}
-=======
 				c := &Channel{client.UAID, channelID, 0}
->>>>>>> ee83c86e
 				gServerState.UAIDToChannelIDs[client.UAID][channelID] = c
 				gServerState.ChannelIDToChannel[channelID] = c
 			}
@@ -479,11 +475,7 @@
 		c := time.Tick(10 * time.Second)
 		for now := range c {
 			for uaid, client := range gServerState.ConnectedClients {
-<<<<<<< HEAD
-				if now.Sub(client.LastContact) > 15 && client.Ip != "" {
-=======
 				if now.Sub(client.LastContact).Seconds() > 15 && client.Ip != "" {
->>>>>>> ee83c86e
 					log.Println("Will wake up ", client.Ip, ". closing connection")
 					disconnectUDPClient(uaid)
 				}
