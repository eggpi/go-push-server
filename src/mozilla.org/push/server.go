--- conflicted
+++ resolved
@@ -251,11 +251,7 @@
 				if gServerState.UAIDToChannelIDs[client.UAID] == nil {
 					gServerState.UAIDToChannelIDs[client.UAID] = make(ChannelIDSet)
 				}
-<<<<<<< HEAD
-				c := &Channel{client.UAID, channelID, ""}
-=======
 				c := &Channel{client.UAID, channelID, 0}
->>>>>>> 7bb597e4
 				gServerState.UAIDToChannelIDs[client.UAID][channelID] = c
 				gServerState.ChannelIDToChannel[channelID] = c
 			}
